### Improvements

<<<<<<< HEAD

- [sdk]
   - merge python error message and traceback into single error message.
   - Go SDK now properly outputs concise diagnostic error logs
   [#10258](https://github.com/pulumi/pulumi/pull/10258)
=======
- [cli] Updated to the latest version of go-git.
  [#10330](https://github.com/pulumi/pulumi/pull/10330)
>>>>>>> 0b86f575

### Bug Fixes

- [cli] Paginate template options
  [#10130](https://github.com/pulumi/pulumi/issues/10130)

- [sdk/dotnet] Fix serialization of non-generic list types.
  [#10277](https://github.com/pulumi/pulumi/pull/10277)

- [codegen/nodejs] Correctly reference external enums.
  [#10286](https://github.com/pulumi/pulumi/pull/10286)

- [sdk/python] Support deeply nested protobuf objects.
  [#10284](https://github.com/pulumi/pulumi/pull/10284)

- Revert [Remove api/renewLease from startup crit path](pulumi/pulumi#10168) to fix #10293.
  [#10294](https://github.com/pulumi/pulumi/pull/10294)

- [codegen/go] Remove superfluous double forward slash from doc.go
  [#10317](https://github.com/pulumi/pulumi/pull/10317)<|MERGE_RESOLUTION|>--- conflicted
+++ resolved
@@ -1,15 +1,12 @@
 ### Improvements
 
-<<<<<<< HEAD
+- [cli] Updated to the latest version of go-git.
+  [#10330](https://github.com/pulumi/pulumi/pull/10330)
 
 - [sdk]
    - merge python error message and traceback into single error message.
    - Go SDK now properly outputs concise diagnostic error logs
    [#10258](https://github.com/pulumi/pulumi/pull/10258)
-=======
-- [cli] Updated to the latest version of go-git.
-  [#10330](https://github.com/pulumi/pulumi/pull/10330)
->>>>>>> 0b86f575
 
 ### Bug Fixes
 
