### Improvements

<<<<<<< HEAD
- [cli] Updated to the latest version of go-git.
  [#10330](https://github.com/pulumi/pulumi/pull/10330)

- [sdk] Merge python error message and traceback into single error message.
  [#10348](https://github.com/pulumi/pulumi/pull/10348)

- [sdk/python] Support optional default parameters in pulumi.Config
  [#10344](https://github.com/pulumi/pulumi/pull/10344)

- [automation] Add options for Automation API in each SDK to control logging and tracing, allowing
  automation API to run with the equivalent of CLI arguments `--logflow`, `--verbose`,
  `--logtostderr`, `--tracing` and `--debug`
  [#10338](https://github.com/pulumi/pulumi/pull/10338)

- [cli] Allow `pulumi refresh` to interactively resolve pending creates.
  [#10394](https://github.com/pulumi/pulumi/pull/10394)

- [yaml] [Updates Pulumi YAML to v0.5.4](https://github.com/pulumi/pulumi-yaml/releases/tag/v0.5.4)

- [java] [Updates Pulumi Java to v0.5.3](https://github.com/pulumi/pulumi-yaml/releases/tag/v0.5.3)

- [cli] `pulumi about` now queries language plugins for information, rather than having hardcoded language logic.
  [#10392](https://github.com/pulumi/pulumi/pull/10392)

- [sdk/python] Deprecate PULUMI_TEST_MODE
  [#10400](https://github.com/pulumi/pulumi/pull/10400)

- [sdk/nodejs] Deprecate PULUMI_TEST_MODE
  [#10400](https://github.com/pulumi/pulumi/pull/10400)

### Bug Fixes

- [cli] Paginate template options
  [#10130](https://github.com/pulumi/pulumi/issues/10130)

- [sdk/dotnet] Fix serialization of non-generic list types.
  [#10277](https://github.com/pulumi/pulumi/pull/10277)

- [codegen/nodejs] Correctly reference external enums.
  [#10286](https://github.com/pulumi/pulumi/pull/10286)

- [sdk/python] Support deeply nested protobuf objects.
  [#10284](https://github.com/pulumi/pulumi/pull/10284)

- Revert [Remove api/renewLease from startup crit path](pulumi/pulumi#10168) to fix #10293.
  [#10294](https://github.com/pulumi/pulumi/pull/10294)

- [codegen/go] Remove superfluous double forward slash from doc.go
  [#10317](https://github.com/pulumi/pulumi/pull/10317)

- [codegen/go] Add an external package cache option to `GenerateProgramOptions`.
  [#10340](https://github.com/pulumi/pulumi/pull/10340)

- [cli/plugins] Don't retry plugin downloads that failed due to local file errors.
  [#10341](https://github.com/pulumi/pulumi/pull/10341)

- [dotnet] Set environment exit code during `Deployment.RunAsync` in case users don't bubble it the program entry point themselves
  [#10217](https://github.com/pulumi/pulumi/pull/10217)

- [cli/display] Fix a panic in the color logic.
  [#10354](https://github.com/pulumi/pulumi/pull/10354
=======
### Bug Fixes
>>>>>>> 8d52c2fa
<|MERGE_RESOLUTION|>--- conflicted
+++ resolved
@@ -1,67 +1,6 @@
 ### Improvements
-
-<<<<<<< HEAD
-- [cli] Updated to the latest version of go-git.
-  [#10330](https://github.com/pulumi/pulumi/pull/10330)
-
-- [sdk] Merge python error message and traceback into single error message.
-  [#10348](https://github.com/pulumi/pulumi/pull/10348)
-
-- [sdk/python] Support optional default parameters in pulumi.Config
-  [#10344](https://github.com/pulumi/pulumi/pull/10344)
-
-- [automation] Add options for Automation API in each SDK to control logging and tracing, allowing
-  automation API to run with the equivalent of CLI arguments `--logflow`, `--verbose`,
-  `--logtostderr`, `--tracing` and `--debug`
-  [#10338](https://github.com/pulumi/pulumi/pull/10338)
 
 - [cli] Allow `pulumi refresh` to interactively resolve pending creates.
   [#10394](https://github.com/pulumi/pulumi/pull/10394)
 
-- [yaml] [Updates Pulumi YAML to v0.5.4](https://github.com/pulumi/pulumi-yaml/releases/tag/v0.5.4)
-
-- [java] [Updates Pulumi Java to v0.5.3](https://github.com/pulumi/pulumi-yaml/releases/tag/v0.5.3)
-
-- [cli] `pulumi about` now queries language plugins for information, rather than having hardcoded language logic.
-  [#10392](https://github.com/pulumi/pulumi/pull/10392)
-
-- [sdk/python] Deprecate PULUMI_TEST_MODE
-  [#10400](https://github.com/pulumi/pulumi/pull/10400)
-
-- [sdk/nodejs] Deprecate PULUMI_TEST_MODE
-  [#10400](https://github.com/pulumi/pulumi/pull/10400)
-
-### Bug Fixes
-
-- [cli] Paginate template options
-  [#10130](https://github.com/pulumi/pulumi/issues/10130)
-
-- [sdk/dotnet] Fix serialization of non-generic list types.
-  [#10277](https://github.com/pulumi/pulumi/pull/10277)
-
-- [codegen/nodejs] Correctly reference external enums.
-  [#10286](https://github.com/pulumi/pulumi/pull/10286)
-
-- [sdk/python] Support deeply nested protobuf objects.
-  [#10284](https://github.com/pulumi/pulumi/pull/10284)
-
-- Revert [Remove api/renewLease from startup crit path](pulumi/pulumi#10168) to fix #10293.
-  [#10294](https://github.com/pulumi/pulumi/pull/10294)
-
-- [codegen/go] Remove superfluous double forward slash from doc.go
-  [#10317](https://github.com/pulumi/pulumi/pull/10317)
-
-- [codegen/go] Add an external package cache option to `GenerateProgramOptions`.
-  [#10340](https://github.com/pulumi/pulumi/pull/10340)
-
-- [cli/plugins] Don't retry plugin downloads that failed due to local file errors.
-  [#10341](https://github.com/pulumi/pulumi/pull/10341)
-
-- [dotnet] Set environment exit code during `Deployment.RunAsync` in case users don't bubble it the program entry point themselves
-  [#10217](https://github.com/pulumi/pulumi/pull/10217)
-
-- [cli/display] Fix a panic in the color logic.
-  [#10354](https://github.com/pulumi/pulumi/pull/10354
-=======
-### Bug Fixes
->>>>>>> 8d52c2fa
+### Bug Fixes