//go:generate go run bundler.go

// Copyright 2016-2020, Pulumi Corporation.
//
// Licensed under the Apache License, Version 2.0 (the "License");
// you may not use this file except in compliance with the License.
// You may obtain a copy of the License at
//
//     http://www.apache.org/licenses/LICENSE-2.0
//
// Unless required by applicable law or agreed to in writing, software
// distributed under the License is distributed on an "AS IS" BASIS,
// WITHOUT WARRANTIES OR CONDITIONS OF ANY KIND, either express or implied.
// See the License for the specific language governing permissions and
// limitations under the License.

// Pulling out some of the repeated strings tokens into constants would harm readability, so we just ignore the
// goconst linter's warning.
//
// nolint: lll, goconst
package docs

import (
	"bytes"
	"embed"
	"errors"
	"fmt"
	"html"
	"html/template"
	"path"
	"sort"
	"strings"

	"github.com/golang/glog"

	"github.com/pulumi/pulumi/pkg/v3/codegen"
	"github.com/pulumi/pulumi/pkg/v3/codegen/dotnet"
	go_gen "github.com/pulumi/pulumi/pkg/v3/codegen/go"
	"github.com/pulumi/pulumi/pkg/v3/codegen/nodejs"
	"github.com/pulumi/pulumi/pkg/v3/codegen/python"
	"github.com/pulumi/pulumi/pkg/v3/codegen/schema"
)

//go:embed templates/*.tmpl
var packagedTemplates embed.FS

// NOTE: This lookup map can be removed when all Pulumi-managed packages
// have a DisplayName in their schema. See pulumi/pulumi#7813.
// This lookup table no longer needs to be updated for new providers
// and is considered stale.
//
// titleLookup is a map of package name to the desired display name.
func titleLookup(shortName string) (string, bool) {
	v, ok := map[string]string{
		"aiven":                                "Aiven",
		"akamai":                               "Akamai",
		"alicloud":                             "Alibaba Cloud",
		"auth0":                                "Auth0",
		"aws":                                  "AWS Classic",
		"aws-apigateway":                       "AWS API Gateway",
		"aws-miniflux":                         "Miniflux",
		"aws-native":                           "AWS Native",
		"aws-quickstart-aurora-mysql":          "AWS QuickStart Aurora MySQL",
		"aws-quickstart-aurora-postgres":       "AWS QuickStart Aurora PostgreSQL",
		"aws-quickstart-redshift":              "AWS QuickStart Redshift",
		"aws-serverless":                       "AWS Serverless",
		"aws-quickstart-vpc":                   "AWS QuickStart VPC",
		"aws-s3-replicated-bucket":             "AWS S3 Replicated Bucket",
		"azure":                                "Azure Classic",
		"azure-native":                         "Azure Native",
		"azure-quickstart-acr-geo-replication": "Azure QuickStart ACR Geo Replication",
		"azure-quickstart-aks":                 "Azure QuickStart AKS",
		"azure-quickstart-compute":             "Azure QuickStart Compute",
		"azure-quickstart-sql":                 "Azure QuickStart SQL",
		"azuread":                              "Azure Active Directory",
		"azuredevops":                          "Azure DevOps",
		"azuresel":                             "Azure",
		"civo":                                 "Civo",
		"cloudamqp":                            "CloudAMQP",
		"cloudflare":                           "Cloudflare",
		"cloudinit":                            "cloud-init",
		"confluent":                            "Confluent Cloud",
		"consul":                               "Consul",
		"coredns-helm":                         "CoreDNS (Helm)",
		"datadog":                              "Datadog",
		"digitalocean":                         "DigitalOcean",
		"dnsimple":                             "DNSimple",
		"docker":                               "Docker",
		"docker-buildkit":                      "Docker BuildKit",
		"eks":                                  "Amazon EKS",
		"equinix-metal":                        "Equinix Metal",
		"f5bigip":                              "f5 BIG-IP",
		"fastly":                               "Fastly",
		"gcp":                                  "Google Cloud Classic",
		"gcp-global-cloudrun":                  "Google Global Cloud Run",
		"gcp-project-scaffold":                 "Google Project Scaffolding",
		"google-native":                        "Google Cloud Native",
		"github":                               "GitHub",
		"github-serverless-webhook":            "GitHub Serverless Webhook",
		"gitlab":                               "GitLab",
		"hcloud":                               "Hetzner Cloud",
		"istio-helm":                           "Istio (Helm)",
		"jaeger-helm":                          "Jaeger (Helm)",
		"kafka":                                "Kafka",
		"keycloak":                             "Keycloak",
		"kong":                                 "Kong",
		"kubernetes":                           "Kubernetes",
		"libvirt":                              "libvirt",
		"linode":                               "Linode",
		"mailgun":                              "Mailgun",
		"minio":                                "MinIO",
		"mongodbatlas":                         "MongoDB Atlas",
		"mysql":                                "MySQL",
		"newrelic":                             "New Relic",
		"kubernetes-ingress-nginx":             "NGINX Ingress Controller (Helm)",
		"kubernetes-coredns":                   "CoreDNS (Helm)",
		"kubernetes-cert-manager":              "Jetstack Cert Manager (Helm)",
		"nomad":                                "Nomad",
		"ns1":                                  "NS1",
		"okta":                                 "Okta",
		"openstack":                            "OpenStack",
		"opsgenie":                             "Opsgenie",
		"packet":                               "Packet",
		"pagerduty":                            "PagerDuty",
		"postgresql":                           "PostgreSQL",
		"prometheus-helm":                      "Prometheus (Helm)",
		"rabbitmq":                             "RabbitMQ",
		"rancher2":                             "Rancher 2",
		"random":                               "random",
		"rke":                                  "Rancher RKE",
		"run-my-darn-container":                "Run My Darn Container",
		"shipa":                                "Shipa",
		"signalfx":                             "SignalFx",
		"snowflake":                            "Snowflake",
		"splunk":                               "Splunk",
		"spotinst":                             "Spotinst",
		"sumologic":                            "Sumo Logic",
		"tls":                                  "TLS",
		"vault":                                "Vault",
		"venafi":                               "Venafi",
		"vsphere":                              "vSphere",
		"wavefront":                            "Wavefront",
		"yandex":                               "Yandex",
	}[shortName]
	return v, ok
}

// Property anchor tag separator, used in a property anchor tag id to separate the
// property and language (e.g. property~lang).
const propertyLangSeparator = "_"

type docGenContext struct {
	internalModMap map[string]*modContext

	supportedLanguages []string
	snippetLanguages   []string
	templates          *template.Template
	docHelpers         map[string]codegen.DocLanguageHelper

	// The language-specific info objects for a certain package (provider).
	goPkgInfo     go_gen.GoPackageInfo
	csharpPkgInfo dotnet.CSharpPackageInfo
	nodePkgInfo   nodejs.NodePackageInfo
	pythonPkgInfo python.PackageInfo

	// langModuleNameLookup is a map of module name to its language-specific
	// name.
	langModuleNameLookup map[string]string
}

// modules is a map of a module name and information
// about it. This is crux of all API docs generation
// as the modContext carries information about the resources,
// functions, as well other modules within each module.
func (dctx *docGenContext) modules() map[string]*modContext {
	return dctx.internalModMap
}

func (dctx *docGenContext) setModules(modules map[string]*modContext) {
	m := map[string]*modContext{}
	for k, v := range modules {
		m[k] = v.withDocGenContext(dctx)
	}
	dctx.internalModMap = m
}

func newDocGenContext() *docGenContext {
	supportedLanguages := []string{"csharp", "go", "nodejs", "python"}
	docHelpers := make(map[string]codegen.DocLanguageHelper)
	for _, lang := range supportedLanguages {
		switch lang {
		case "csharp":
			docHelpers[lang] = &dotnet.DocLanguageHelper{}
		case "go":
			docHelpers[lang] = &go_gen.DocLanguageHelper{}
		case "nodejs":
			docHelpers[lang] = &nodejs.DocLanguageHelper{}
		case "python":
			docHelpers[lang] = &python.DocLanguageHelper{}
		}
	}

	return &docGenContext{
		supportedLanguages:   supportedLanguages,
		snippetLanguages:     []string{"csharp", "go", "python", "typescript"},
		langModuleNameLookup: map[string]string{},
		docHelpers:           docHelpers,
	}
}

type typeDetails struct {
	inputType bool
}

// header represents the header of each resource markdown file.
type header struct {
	Title    string
	TitleTag string
	MetaDesc string
}

// property represents an input or an output property.
type property struct {
	// ID is the `id` attribute that will be attached to the DOM element containing the property.
	ID string
	// DisplayName is the property name with word-breaks.
	DisplayName        string
	Name               string
	Comment            string
	Types              []propertyType
	DeprecationMessage string
	Link               string

	IsRequired bool
	IsInput    bool
}

// enum represents an enum.
type enum struct {
	ID                 string // ID is the `id` attribute attached to the DOM element containing the enum.
	DisplayName        string // DisplayName is the enum name with word-breaks.
	Name               string // Name is the language-specific enum name.
	Value              string
	Comment            string
	DeprecationMessage string
}

// docNestedType represents a complex type.
type docNestedType struct {
	Name       string
	AnchorID   string
	Properties map[string][]property
	EnumValues map[string][]enum
}

// propertyType represents the type of a property.
type propertyType struct {
	DisplayName     string
	DescriptionName string // Name used in description list.
	Name            string
	// Link can be a link to an anchor tag on the same
	// page, or to another page/site.
	Link string
}

// paramSeparator is for data passed to the separator template.
type paramSeparator struct {
	Indent string
}

// formalParam represents the formal parameters of a constructor
// or a lookup function.
type formalParam struct {
	Name string
	Type propertyType

	// This is the language specific optional type indicator.
	// For example, in nodejs this is the character "?" and in Go
	// it's "*".
	OptionalFlag string

	DefaultValue string

	// Comment is an optional description of the parameter.
	Comment string
}

type packageDetails struct {
	Repository string
	License    string
	Notes      string
	Version    string
}

type resourceDocArgs struct {
	Header header

	Tool string
	// LangChooserLanguages is a comma-separated list of languages to pass to the
	// language chooser shortcode. Use this to customize the languages shown for a
	// resource. By default, the language chooser will show all languages supported
	// by Pulumi for all resources.
	LangChooserLanguages string

	// Comment represents the introductory resource comment.
	Comment            string
	ExamplesSection    []exampleSection
	DeprecationMessage string

	// Import
	ImportDocs string

	// ConstructorParams is a map from language to the rendered HTML for the constructor's
	// arguments.
	ConstructorParams map[string]string
	// ConstructorParamsTyped is the typed set of parameters for the constructor, in order.
	ConstructorParamsTyped map[string][]formalParam
	// ConstructorResource is the resource that is being constructed or
	// is the result of a constructor-like function.
	ConstructorResource map[string]propertyType
	// ArgsRequired is a flag indicating if the args param is required
	// when creating a new resource.
	ArgsRequired bool

	// InputProperties is a map per language and a corresponding slice of
	// input properties accepted as args while creating a new resource.
	InputProperties map[string][]property
	// OutputProperties is a map per language and a corresponding slice of
	// output properties returned when a new instance of the resource is
	// created.
	OutputProperties map[string][]property

	// LookupParams is a map of the param string to be rendered per language
	// for looking-up a resource.
	LookupParams map[string]string
	// StateInputs is a map per language and the corresponding slice of
	// state input properties required while looking-up an existing resource.
	StateInputs map[string][]property
	// StateParam is the type name of the state param, if any.
	StateParam string

	// NestedTypes is a slice of the nested types used in the input and
	// output properties.
	NestedTypes []docNestedType

	// A list of methods associated with the resource.
	Methods []methodDocArgs

	PackageDetails packageDetails
}

// typeUsage represents a nested type's usage.
type typeUsage struct {
	Input  bool
	Output bool
}

// nestedTypeUsageInfo is a type-alias for a map of Pulumi type-tokens
// and whether or not the type is used as an input and/or output
// properties.
type nestedTypeUsageInfo map[string]typeUsage

func (ss nestedTypeUsageInfo) add(s string, input bool) {
	if v, ok := ss[s]; ok {
		if input {
			v.Input = true
		} else {
			v.Output = true
		}
		ss[s] = v
		return
	}

	ss[s] = typeUsage{
		Input:  input,
		Output: !input,
	}
}

// contains returns true if the token already exists and matches the
// input or output flag of the token.
func (ss nestedTypeUsageInfo) contains(token string, input bool) bool {
	a, ok := ss[token]
	if !ok {
		return false
	}

	if input && a.Input {
		return true
	} else if !input && a.Output {
		return true
	}
	return false
}

type modContext struct {
	pkg           *schema.Package
	mod           string
	inputTypes    []*schema.ObjectType
	resources     []*schema.Resource
	functions     []*schema.Function
	typeDetails   map[*schema.ObjectType]*typeDetails
	children      []*modContext
	tool          string
	docGenContext *docGenContext
}

func (mod *modContext) withDocGenContext(dctx *docGenContext) *modContext {
	if mod == nil {
		return nil
	}
	copy := *mod
	copy.docGenContext = dctx
	var children []*modContext
	for _, c := range copy.children {
		children = append(children, c.withDocGenContext(dctx))
	}
	copy.children = children
	return &copy
}

func resourceName(r *schema.Resource) string {
	if r.IsProvider {
		return "Provider"
	}
	return strings.Title(tokenToName(r.Token))
}

func (dctx *docGenContext) getLanguageDocHelper(lang string) codegen.DocLanguageHelper {
	if h, ok := dctx.docHelpers[lang]; ok {
		return h
	}
	panic(fmt.Errorf("could not find a doc lang helper for %s", lang))
}

type propertyCharacteristics struct {
	// input is a flag indicating if the property is an input type.
	input bool
}

func (mod *modContext) details(t *schema.ObjectType) *typeDetails {
	details, ok := mod.typeDetails[t]
	if !ok {
		details = &typeDetails{}
		if mod.typeDetails == nil {
			mod.typeDetails = map[*schema.ObjectType]*typeDetails{}
		}
		mod.typeDetails[t] = details
	}
	return details
}

// getLanguageModuleName transforms the current module's name to a
// language-specific name using the language info, if any, for the
// current package.
func (mod *modContext) getLanguageModuleName(lang string) string {
	dctx := mod.docGenContext
	modName := mod.mod
	lookupKey := lang + "_" + modName
	if v, ok := mod.docGenContext.langModuleNameLookup[lookupKey]; ok {
		return v
	}

	switch lang {
	case "go":
		// Go module names use lowercase.
		modName = strings.ToLower(modName)
		if override, ok := dctx.goPkgInfo.ModuleToPackage[modName]; ok {
			modName = override
		}
	case "csharp":
		if override, ok := dctx.csharpPkgInfo.Namespaces[modName]; ok {
			modName = override
		}
	case "nodejs":
		if override, ok := dctx.nodePkgInfo.ModuleToPackage[modName]; ok {
			modName = override
		}
	case "python":
		if override, ok := dctx.pythonPkgInfo.ModuleNameOverrides[modName]; ok {
			modName = override
		}
	}

	mod.docGenContext.langModuleNameLookup[lookupKey] = modName
	return modName
}

// cleanTypeString removes any namespaces from the generated type string for all languages.
// The result of this function should be used display purposes only.
func (mod *modContext) cleanTypeString(t schema.Type, langTypeString, lang, modName string, isInput bool) string {
	switch lang {
	case "go", "python":
		langTypeString = cleanOptionalIdentifier(langTypeString, lang)
		parts := strings.Split(langTypeString, ".")
		return parts[len(parts)-1]
	}

	cleanCSharpName := func(pkgName, objModName string) string {
		// C# types can be wrapped in enumerable types such as List<> or Dictionary<>, so we have to
		// only replace the namespace between the < and the > characters.
		qualifier := "Inputs"
		if !isInput {
			qualifier = "Outputs"
		}

		var csharpNS string
		// This type could be at the package-level, so it won't have a module name.
		if objModName != "" {
			csharpNS = fmt.Sprintf("Pulumi.%s.%s.%s.", title(pkgName, lang), title(objModName, lang), qualifier)
		} else {
			csharpNS = fmt.Sprintf("Pulumi.%s.%s.", title(pkgName, lang), qualifier)
		}
		return strings.ReplaceAll(langTypeString, csharpNS, "")
	}

	cleanNodeJSName := func(objModName string) string {
		// The nodejs codegen currently doesn't use the ModuleToPackage override available
		// in the k8s package's schema. So we'll manually strip some known module names for k8s.
		// TODO[pulumi/pulumi#4325]: Remove this block once the nodejs code gen is able to use the
		// package name overrides for modules.
		if isKubernetesPackage(mod.pkg) {
			langTypeString = strings.ReplaceAll(langTypeString, "k8s.io.", "")
			langTypeString = strings.ReplaceAll(langTypeString, "apiserver.", "")
			langTypeString = strings.ReplaceAll(langTypeString, "rbac.authorization.v1.", "")
			langTypeString = strings.ReplaceAll(langTypeString, "rbac.authorization.v1alpha1.", "")
			langTypeString = strings.ReplaceAll(langTypeString, "rbac.authorization.v1beta1.", "")
		}
		objModName = strings.ReplaceAll(objModName, "/", ".") + "."
		return strings.ReplaceAll(langTypeString, objModName, "")
	}

	switch t := t.(type) {
	case *schema.ArrayType:
		if schema.IsPrimitiveType(t.ElementType) {
			break
		}
		return mod.cleanTypeString(t.ElementType, langTypeString, lang, modName, isInput)
	case *schema.UnionType:
		for _, e := range t.ElementTypes {
			if schema.IsPrimitiveType(e) {
				continue
			}
			return mod.cleanTypeString(e, langTypeString, lang, modName, isInput)
		}
	case *schema.ObjectType:
		objTypeModName := mod.pkg.TokenToModule(t.Token)
		if objTypeModName != mod.mod {
			modName = mod.getLanguageModuleName(lang)
		}
	}

	if lang == "nodejs" {
		return cleanNodeJSName(modName)
	} else if lang == "csharp" {
		return cleanCSharpName(mod.pkg.Name, modName)
	}
	return strings.ReplaceAll(langTypeString, modName, "")
}

// typeString returns a property type suitable for docs with its display name and the anchor link to
// a type if the type of the property is an array or an object.
func (mod *modContext) typeString(t schema.Type, lang string, characteristics propertyCharacteristics, insertWordBreaks bool) propertyType {
	t = codegen.PlainType(t)

	docLanguageHelper := mod.docGenContext.getLanguageDocHelper(lang)
	modName := mod.getLanguageModuleName(lang)
	langTypeString := docLanguageHelper.GetLanguageTypeString(mod.pkg, modName, t, characteristics.input)

	if optional, ok := t.(*schema.OptionalType); ok {
		t = optional.ElementType
	}

	// If the type is an object type, let's also wrap it with a link to the supporting type
	// on the same page using an anchor tag.
	var href string
	switch t := t.(type) {
	case *schema.ArrayType:
		elementLangType := mod.typeString(t.ElementType, lang, characteristics, false)
		href = elementLangType.Link
	case *schema.ObjectType:
		tokenName := tokenToName(t.Token)
		// Links to anchor tags on the same page must be lower-cased.
		href = "#" + strings.ToLower(tokenName)
	case *schema.EnumType:
		tokenName := tokenToName(t.Token)
		// Links to anchor tags on the same page must be lower-cased.
		href = "#" + strings.ToLower(tokenName)
	case *schema.UnionType:
		var elements []string
		for _, e := range t.ElementTypes {
			elementLangType := mod.typeString(e, lang, characteristics, false)
			elements = append(elements, elementLangType.DisplayName)
		}
		langTypeString = strings.Join(elements, " | ")
	}

	// Strip the namespace/module prefix for the type's display name.
	displayName := langTypeString
	if !schema.IsPrimitiveType(t) {
		displayName = mod.cleanTypeString(t, langTypeString, lang, modName, characteristics.input)
	}

	// If word-breaks need to be inserted, then the type string
	// should be html-encoded first if the language is C# in order
	// to avoid confusing the Hugo rendering where the word-break
	// tags are inserted.
	if insertWordBreaks {
		if lang == "csharp" {
			displayName = html.EscapeString(displayName)
		}
		displayName = wbr(displayName)
	}

	displayName = cleanOptionalIdentifier(displayName, lang)
	langTypeString = cleanOptionalIdentifier(langTypeString, lang)

	return propertyType{
		Name:        langTypeString,
		DisplayName: displayName,
		Link:        href,
	}
}

// cleanOptionalIdentifier removes the type identifier (i.e. "?" in "string?").
func cleanOptionalIdentifier(s, lang string) string {
	switch lang {
	case "nodejs":
		return strings.TrimSuffix(s, "?")
	case "go":
		return strings.TrimPrefix(s, "*")
	case "csharp":
		return strings.TrimSuffix(s, "?")
	case "python":
		if strings.HasPrefix(s, "Optional[") && strings.HasSuffix(s, "]") {
			s = strings.TrimPrefix(s, "Optional[")
			s = strings.TrimSuffix(s, "]")
			return s
		}
	}
	return s
}

// Resources typically take the same set of parameters to their constructors, and these
// are the default comments/descriptions for them.
const (
	ctorNameArgComment = "The unique name of the resource."
	ctorArgsArgComment = "The arguments to resource properties."
	ctorOptsArgComment = "Bag of options to control resource's behavior."
)

func (mod *modContext) genConstructorTS(r *schema.Resource, argsOptional bool) []formalParam {
	name := resourceName(r)
	docLangHelper := mod.docGenContext.getLanguageDocHelper("nodejs")

	var argsType string
	optsType := "CustomResourceOptions"
	// The args type for k8s package differs from the rest depending on whether we are dealing with
	// overlay resources or regular k8s resources.
	if isKubernetesPackage(mod.pkg) {
		if mod.isKubernetesOverlayModule() {
			if name == "CustomResource" {
				argsType = name + "Args"
			} else {
				argsType = name + "Opts"
			}
		} else {
			// The non-schema-based k8s codegen does not apply a suffix to the input types.
			argsType = name
		}

		if mod.isComponentResource() {
			optsType = "ComponentResourceOptions"
		}
	} else {
		argsType = name + "Args"
	}

	argsFlag := ""
	if argsOptional {
		argsFlag = "?"
	}

	return []formalParam{
		{
			Name: "name",
			Type: propertyType{
				Name: "string",
			},
			Comment: ctorNameArgComment,
		},
		{
			Name:         "args",
			OptionalFlag: argsFlag,
			Type: propertyType{
				Name: argsType,
				Link: "#inputs",
			},
			Comment: ctorArgsArgComment,
		},
		{
			Name:         "opts",
			OptionalFlag: "?",
			Type: propertyType{
				Name: optsType,
				Link: docLangHelper.GetDocLinkForPulumiType(mod.pkg, optsType),
			},
			Comment: ctorOptsArgComment,
		},
	}
}

func (mod *modContext) genConstructorGo(r *schema.Resource, argsOptional bool) []formalParam {
	name := resourceName(r)
	argsType := name + "Args"
	argsFlag := ""
	if argsOptional {
		argsFlag = "*"
	}

	docLangHelper := mod.docGenContext.getLanguageDocHelper("go")

	return []formalParam{
		{
			Name:         "ctx",
			OptionalFlag: "*",
			Type: propertyType{
				Name: "Context",
				Link: docLangHelper.GetDocLinkForPulumiType(mod.pkg, "Context"),
			},
			Comment: "Context object for the current deployment.",
		},
		{
			Name: "name",
			Type: propertyType{
				Name: "string",
			},
			Comment: ctorNameArgComment,
		},
		{
			Name:         "args",
			OptionalFlag: argsFlag,
			Type: propertyType{
				Name: argsType,
				Link: "#inputs",
			},
			Comment: ctorArgsArgComment,
		},
		{
			Name:         "opts",
			OptionalFlag: "...",
			Type: propertyType{
				Name: "ResourceOption",
				Link: docLangHelper.GetDocLinkForPulumiType(mod.pkg, "ResourceOption"),
			},
			Comment: ctorOptsArgComment,
		},
	}
}

func (mod *modContext) genConstructorCS(r *schema.Resource, argsOptional bool) []formalParam {
	name := resourceName(r)
	optsType := "CustomResourceOptions"

	if isKubernetesPackage(mod.pkg) && mod.isComponentResource() {
		optsType = "ComponentResourceOptions"
	}

	var argsFlag string
	var argsDefault string
	if argsOptional {
		// If the number of required input properties was zero, we can make the args object optional.
		argsDefault = " = null"
		argsFlag = "?"
	}

	docLangHelper := mod.docGenContext.getLanguageDocHelper("csharp")

	return []formalParam{
		{
			Name: "name",
			Type: propertyType{
				Name: "string",
			},
			Comment: ctorNameArgComment,
		},
		{
			Name:         "args",
			OptionalFlag: argsFlag,
			DefaultValue: argsDefault,
			Type: propertyType{
				Name: name + "Args",
				Link: "#inputs",
			},
			Comment: ctorArgsArgComment,
		},
		{
			Name:         "opts",
			OptionalFlag: "?",
			DefaultValue: " = null",
			Type: propertyType{
				Name: optsType,
				Link: docLangHelper.GetDocLinkForPulumiType(mod.pkg, fmt.Sprintf("Pulumi.%s", optsType)),
			},
			Comment: ctorOptsArgComment,
		},
	}
}

func (mod *modContext) genConstructorPython(r *schema.Resource, argsOptional, argsOverload bool) []formalParam {
	docLanguageHelper := mod.docGenContext.getLanguageDocHelper("python")
	isK8sOverlayMod := mod.isKubernetesOverlayModule()
	isDockerImageResource := mod.pkg.Name == "docker" && resourceName(r) == "Image"

	// Kubernetes overlay resources use a different ordering of formal params in Python.
	if isK8sOverlayMod {
		return getKubernetesOverlayPythonFormalParams(mod.mod)
	} else if isDockerImageResource {
		return getDockerImagePythonFormalParams()
	}

	var params []formalParam

	params = append(params, formalParam{
		Name: "resource_name",
		Type: propertyType{
			Name: "str",
		},
		Comment: ctorNameArgComment,
	})

	if argsOverload {
		// Determine whether we need to use the alternate args class name (e.g. `<Resource>InitArgs` instead of
		// `<Resource>Args`) due to an input type with the same name as the resource in the same module.
		resName := resourceName(r)
		resArgsName := fmt.Sprintf("%sArgs", resName)
		for _, inputType := range mod.inputTypes {
			inputTypeName := strings.Title(tokenToName(inputType.Token))
			if resName == inputTypeName {
				resArgsName = fmt.Sprintf("%sInitArgs", resName)
			}
		}

		optionalFlag, defaultVal, descriptionName := "", "", resArgsName
		typeName := descriptionName
		if argsOptional {
			optionalFlag, defaultVal, typeName = "optional", " = None", fmt.Sprintf("Optional[%s]", typeName)
		}
		params = append(params, formalParam{
			Name:         "args",
			OptionalFlag: optionalFlag,
			DefaultValue: defaultVal,
			Type: propertyType{
				Name:            typeName,
				DescriptionName: descriptionName,
				Link:            "#inputs",
			},
			Comment: ctorArgsArgComment,
		})
	}

	params = append(params, formalParam{
		Name:         "opts",
		OptionalFlag: "optional",
		DefaultValue: " = None",
		Type: propertyType{
			Name:            "Optional[ResourceOptions]",
			DescriptionName: "ResourceOptions",
			Link:            "/docs/reference/pkg/python/pulumi/#pulumi.ResourceOptions",
		},
		Comment: ctorOptsArgComment,
	})

	if argsOverload {
		return params
	}

	for _, p := range r.InputProperties {
		// If the property defines a const value, then skip it.
		// For example, in k8s, `apiVersion` and `kind` are often hard-coded
		// in the SDK and are not really user-provided input properties.
		if p.ConstValue != nil {
			continue
		}
		typ := docLanguageHelper.GetLanguageTypeString(mod.pkg, mod.mod, codegen.PlainType(codegen.OptionalType(p)), true /*input*/)
		params = append(params, formalParam{
			Name:         python.InitParamName(p.Name),
			DefaultValue: " = None",
			Type: propertyType{
				Name: fmt.Sprintf("%s", typ),
			},
		})
	}
	return params
}

func (mod *modContext) genNestedTypes(member interface{}, resourceType bool) []docNestedType {
	dctx := mod.docGenContext
	tokens := nestedTypeUsageInfo{}
	// Collect all of the types for this "member" as a map of resource names
	// and if it appears in an input object and/or output object.
	mod.getTypes(member, tokens)

	var sortedTokens []string
	for token := range tokens {
		sortedTokens = append(sortedTokens, token)
	}
	sort.Strings(sortedTokens)

	var typs []docNestedType
	for _, token := range sortedTokens {
		for _, t := range mod.pkg.Types {
			switch typ := t.(type) {
			case *schema.ObjectType:
				if typ.Token != token || len(typ.Properties) == 0 || typ.IsInputShape() {
					continue
				}

				// Create a map to hold the per-language properties of this object.
				props := make(map[string][]property)
				for _, lang := range dctx.supportedLanguages {
					props[lang] = mod.getProperties(typ.Properties, lang, true, true, false)
				}

				name := strings.Title(tokenToName(typ.Token))
				typs = append(typs, docNestedType{
					Name:       wbr(name),
					AnchorID:   strings.ToLower(name),
					Properties: props,
				})
			case *schema.EnumType:
				if typ.Token != token || len(typ.Elements) == 0 {
					continue
				}
				name := strings.Title(tokenToName(typ.Token))

				enums := make(map[string][]enum)
				for _, lang := range dctx.supportedLanguages {
					docLangHelper := dctx.getLanguageDocHelper(lang)

					var langEnumValues []enum
					for _, e := range typ.Elements {
						enumName, err := docLangHelper.GetEnumName(e, name)
						if err != nil {
							panic(err)
						}
						enumID := strings.ToLower(name + propertyLangSeparator + lang)
						langEnumValues = append(langEnumValues, enum{
							ID:                 enumID,
							DisplayName:        wbr(enumName),
							Name:               enumName,
							Value:              fmt.Sprintf("%v", e.Value),
							Comment:            e.Comment,
							DeprecationMessage: e.DeprecationMessage,
						})
					}
					enums[lang] = langEnumValues
				}

				typs = append(typs, docNestedType{
					Name:       wbr(name),
					AnchorID:   strings.ToLower(name),
					EnumValues: enums,
				})
			}
		}
	}

	sort.Slice(typs, func(i, j int) bool {
		return typs[i].Name < typs[j].Name
	})

	return typs
}

// getProperties returns a slice of properties that can be rendered for docs for
// the provided slice of properties in the schema.
func (mod *modContext) getProperties(properties []*schema.Property, lang string, input, nested, isProvider bool,
) []property {
	return mod.getPropertiesWithIDPrefixAndExclude(properties, lang, input, nested, isProvider, "", nil)
}

func (mod *modContext) getPropertiesWithIDPrefixAndExclude(properties []*schema.Property, lang string, input, nested,
	isProvider bool, idPrefix string, exclude func(name string) bool) []property {

	dctx := mod.docGenContext
	if len(properties) == 0 {
		return nil
	}
	docProperties := make([]property, 0, len(properties))
	for _, prop := range properties {
		if prop == nil {
			continue
		}

		if exclude != nil && exclude(prop.Name) {
			continue
		}

		// If the property has a const value, then don't show it as an input property.
		// Even though it is a valid property, it is used by the language code gen to
		// generate the appropriate defaults for it. These cannot be overridden by users.
		if prop.ConstValue != nil {
			continue
		}

		characteristics := propertyCharacteristics{input: input}

		langDocHelper := dctx.getLanguageDocHelper(lang)
		name, err := langDocHelper.GetPropertyName(prop)
		if err != nil {
			panic(err)
		}
		propLangName := name

		propID := idPrefix + strings.ToLower(propLangName+propertyLangSeparator+lang)

		propTypes := make([]propertyType, 0)
		if typ, isUnion := codegen.UnwrapType(prop.Type).(*schema.UnionType); isUnion {
			for _, elementType := range typ.ElementTypes {
				propTypes = append(propTypes, mod.typeString(elementType, lang, characteristics, true))
			}
		} else {
			propTypes = append(propTypes, mod.typeString(prop.Type, lang, characteristics, true))
		}

		comment := prop.Comment
		// Default values for Provider inputs correspond to environment variables, so add that info to the docs.
		if isProvider && input && prop.DefaultValue != nil && len(prop.DefaultValue.Environment) > 0 {
			var suffix string
			if len(prop.DefaultValue.Environment) > 1 {
				suffix = "s"
			}
			comment += fmt.Sprintf(" It can also be sourced from the following environment variable%s: ", suffix)
			for i, v := range prop.DefaultValue.Environment {
				comment += fmt.Sprintf("`%s`", v)
				if i != len(prop.DefaultValue.Environment)-1 {
					comment += ", "
				}
			}
		}

		docProperties = append(docProperties, property{
			ID:                 propID,
			DisplayName:        wbr(propLangName),
			Name:               propLangName,
			Comment:            comment,
			DeprecationMessage: prop.DeprecationMessage,
			IsRequired:         prop.IsRequired(),
			IsInput:            input,
			Link:               "#" + propID,
			Types:              propTypes,
		})
	}

	// Sort required props to move them to the top of the properties list, then by name.
	sort.SliceStable(docProperties, func(i, j int) bool {
		pi, pj := docProperties[i], docProperties[j]
		switch {
		case pi.IsRequired != pj.IsRequired:
			return pi.IsRequired && !pj.IsRequired
		default:
			return pi.Name < pj.Name
		}
	})

	return docProperties
}

func getDockerImagePythonFormalParams() []formalParam {
	return []formalParam{
		{
			Name: "image_name",
		},
		{
			Name: "build",
		},
		{
			Name:         "local_image_name",
			DefaultValue: "=None",
		},
		{
			Name:         "registry",
			DefaultValue: "=None",
		},
		{
			Name:         "skip_push",
			DefaultValue: "=None",
		},
		{
			Name:         "opts",
			DefaultValue: "=None",
		},
	}
}

// Returns the rendered HTML for the resource's constructor, as well as the specific arguments.
func (mod *modContext) genConstructors(r *schema.Resource, allOptionalInputs bool) (map[string]string, map[string][]formalParam) {
	dctx := mod.docGenContext
	renderedParams := make(map[string]string)
	formalParams := make(map[string][]formalParam)

	// Add an extra language for Python's ResourceArg __init__ overload.
	langs := append(dctx.supportedLanguages, "pythonargs")

	for _, lang := range langs {
		var (
			paramTemplate string
			params        []formalParam
		)
		b := &bytes.Buffer{}

		paramSeparatorTemplate := "param_separator"
		ps := paramSeparator{}

		switch lang {
		case "nodejs":
			params = mod.genConstructorTS(r, allOptionalInputs)
			paramTemplate = "ts_formal_param"
		case "go":
			params = mod.genConstructorGo(r, allOptionalInputs)
			paramTemplate = "go_formal_param"
		case "csharp":
			params = mod.genConstructorCS(r, allOptionalInputs)
			paramTemplate = "csharp_formal_param"
		case "python":
			fallthrough
		case "pythonargs":
			argsOverload := lang == "pythonargs"
			params = mod.genConstructorPython(r, allOptionalInputs, argsOverload)
			paramTemplate = "py_formal_param"
			paramSeparatorTemplate = "py_param_separator"
			ps = paramSeparator{Indent: strings.Repeat(" ", len("def (")+len(resourceName(r)))}
		}

		for i, p := range params {
			if i != 0 {
				if err := dctx.templates.ExecuteTemplate(b, paramSeparatorTemplate, ps); err != nil {
					panic(err)
				}
			}
			if err := dctx.templates.ExecuteTemplate(b, paramTemplate, p); err != nil {
				panic(err)
			}
		}
		renderedParams[lang] = b.String()
		formalParams[lang] = params
	}

	return renderedParams, formalParams
}

// getConstructorResourceInfo returns a map of per-language information about
// the resource being constructed.
func (mod *modContext) getConstructorResourceInfo(resourceTypeName string) map[string]propertyType {

	dctx := mod.docGenContext
	resourceMap := make(map[string]propertyType)
	resourceDisplayName := resourceTypeName

	for _, lang := range dctx.supportedLanguages {
		// Use the module to package lookup to transform the module name to its normalized package name.
		modName := mod.getLanguageModuleName(lang)
		// Reset the type name back to the display name.
		resourceTypeName = resourceDisplayName

		switch lang {
		case "nodejs", "go", "python":
			// Intentionally left blank.
		case "csharp":
			namespace := title(mod.pkg.Name, lang)
			if ns, ok := dctx.csharpPkgInfo.Namespaces[mod.pkg.Name]; ok {
				namespace = ns
			}
			if mod.mod == "" {
				resourceTypeName = fmt.Sprintf("Pulumi.%s.%s", namespace, resourceTypeName)
				break
			}

			resourceTypeName = fmt.Sprintf("Pulumi.%s.%s.%s", namespace, modName, resourceTypeName)
		default:
			panic(fmt.Errorf("cannot generate constructor info for unhandled language %q", lang))
		}

		parts := strings.Split(resourceTypeName, ".")
		displayName := parts[len(parts)-1]

		resourceMap[lang] = propertyType{
			Name:        resourceDisplayName,
			DisplayName: displayName,
		}
	}

	return resourceMap
}

func (mod *modContext) getTSLookupParams(r *schema.Resource, stateParam string) []formalParam {
	dctx := mod.docGenContext
	docLangHelper := dctx.getLanguageDocHelper("nodejs")

	return []formalParam{
		{
			Name: "name",

			Type: propertyType{
				Name: "string",
			},
		},
		{
			Name: "id",
			Type: propertyType{
				Name: "Input<ID>",
				Link: docLangHelper.GetDocLinkForPulumiType(mod.pkg, "ID"),
			},
		},
		{
			Name:         "state",
			OptionalFlag: "?",
			Type: propertyType{
				Name: stateParam,
			},
		},
		{
			Name:         "opts",
			OptionalFlag: "?",
			Type: propertyType{
				Name: "CustomResourceOptions",
				Link: docLangHelper.GetDocLinkForPulumiType(mod.pkg, "CustomResourceOptions"),
			},
		},
	}
}

func (mod *modContext) getGoLookupParams(r *schema.Resource, stateParam string) []formalParam {
	dctx := mod.docGenContext
	docLangHelper := dctx.getLanguageDocHelper("go")

	return []formalParam{
		{
			Name:         "ctx",
			OptionalFlag: "*",
			Type: propertyType{
				Name: "Context",
				Link: docLangHelper.GetDocLinkForPulumiType(mod.pkg, "Context"),
			},
		},
		{
			Name: "name",
			Type: propertyType{
				Name: "string",
			},
		},
		{
			Name: "id",
			Type: propertyType{
				Name: "IDInput",
				Link: docLangHelper.GetDocLinkForPulumiType(mod.pkg, "IDInput"),
			},
		},
		{
			Name:         "state",
			OptionalFlag: "*",
			Type: propertyType{
				Name: stateParam,
			},
		},
		{
			Name:         "opts",
			OptionalFlag: "...",
			Type: propertyType{
				Name: "ResourceOption",
				Link: docLangHelper.GetDocLinkForPulumiType(mod.pkg, "ResourceOption"),
			},
		},
	}
}

func (mod *modContext) getCSLookupParams(r *schema.Resource, stateParam string) []formalParam {
	dctx := mod.docGenContext
	docLangHelper := dctx.getLanguageDocHelper("csharp")

	return []formalParam{
		{
			Name: "name",
			Type: propertyType{
				Name: "string",
			},
		},
		{
			Name: "id",
			Type: propertyType{
				Name: "Input<string>",
				Link: docLangHelper.GetDocLinkForPulumiType(mod.pkg, "Pulumi.Input"),
			},
		},
		{
			Name:         "state",
			OptionalFlag: "?",
			Type: propertyType{
				Name: stateParam,
			},
		},
		{
			Name:         "opts",
			OptionalFlag: "?",
			DefaultValue: " = null",
			Type: propertyType{
				Name: "CustomResourceOptions",
				Link: docLangHelper.GetDocLinkForPulumiType(mod.pkg, "Pulumi.CustomResourceOptions"),
			},
		},
	}
}

func (mod *modContext) getPythonLookupParams(r *schema.Resource, stateParam string) []formalParam {
	dctx := mod.docGenContext
	// The input properties for a resource needs to be exploded as
	// individual constructor params.
	docLanguageHelper := dctx.getLanguageDocHelper("python")
	params := make([]formalParam, 0, len(r.StateInputs.Properties))
	for _, p := range r.StateInputs.Properties {
		typ := docLanguageHelper.GetLanguageTypeString(mod.pkg, mod.mod, codegen.PlainType(codegen.OptionalType(p)), true /*input*/)
		params = append(params, formalParam{
			Name:         python.PyName(p.Name),
			DefaultValue: " = None",
			Type: propertyType{
				Name: typ,
			},
		})
	}
	return params
}

// genLookupParams generates a map of per-language way of rendering the formal parameters of the lookup function
// used to lookup an existing resource.
func (mod *modContext) genLookupParams(r *schema.Resource, stateParam string) map[string]string {
	dctx := mod.docGenContext
	lookupParams := make(map[string]string)
	if r.StateInputs == nil {
		return lookupParams
	}

	for _, lang := range dctx.supportedLanguages {
		var (
			paramTemplate string
			params        []formalParam
		)
		b := &bytes.Buffer{}

		paramSeparatorTemplate := "param_separator"
		ps := paramSeparator{}

		switch lang {
		case "nodejs":
			params = mod.getTSLookupParams(r, stateParam)
			paramTemplate = "ts_formal_param"
		case "go":
			params = mod.getGoLookupParams(r, stateParam)
			paramTemplate = "go_formal_param"
		case "csharp":
			params = mod.getCSLookupParams(r, stateParam)
			paramTemplate = "csharp_formal_param"
		case "python":
			params = mod.getPythonLookupParams(r, stateParam)
			paramTemplate = "py_formal_param"
			paramSeparatorTemplate = "py_param_separator"
			ps = paramSeparator{Indent: strings.Repeat(" ", len("def get("))}
		}

		n := len(params)
		for i, p := range params {
			if err := dctx.templates.ExecuteTemplate(b, paramTemplate, p); err != nil {
				panic(err)
			}
			if i != n-1 {
				if err := dctx.templates.ExecuteTemplate(b, paramSeparatorTemplate, ps); err != nil {
					panic(err)
				}
			}
		}
		lookupParams[lang] = b.String()
	}
	return lookupParams
}

// filterOutputProperties removes the input properties from the output properties list
// (since input props are implicitly output props), returning only "output" props.
func filterOutputProperties(inputProps []*schema.Property, props []*schema.Property) []*schema.Property {
	var outputProps []*schema.Property
	inputMap := make(map[string]bool, len(inputProps))
	for _, p := range inputProps {
		inputMap[p.Name] = true
	}
	for _, p := range props {
		if _, found := inputMap[p.Name]; !found {
			outputProps = append(outputProps, p)
		}
	}
	return outputProps
}

func (mod *modContext) genResourceHeader(r *schema.Resource) header {
	resourceName := resourceName(r)
	var metaDescription string
	var titleTag string
	if mod.mod == "" {
		metaDescription = fmt.Sprintf("Documentation for the %s.%s resource "+
			"with examples, input properties, output properties, "+
			"lookup functions, and supporting types.", mod.pkg.Name, resourceName)
		titleTag = fmt.Sprintf("%s.%s", mod.pkg.Name, resourceName)
	} else {
		metaDescription = fmt.Sprintf("Documentation for the %s.%s.%s resource "+
			"with examples, input properties, output properties, "+
			"lookup functions, and supporting types.", mod.pkg.Name, mod.mod, resourceName)
		titleTag = fmt.Sprintf("%s.%s.%s", mod.pkg.Name, mod.mod, resourceName)
	}

	return header{
		Title:    resourceName,
		TitleTag: titleTag,
		MetaDesc: metaDescription,
	}
}

// genResource is the entrypoint for generating a doc for a resource
// from its Pulumi schema.
func (mod *modContext) genResource(r *schema.Resource) resourceDocArgs {
	dctx := mod.docGenContext
	// Create a resource module file into which all of this resource's types will go.
	name := resourceName(r)

	inputProps := make(map[string][]property)
	outputProps := make(map[string][]property)
	stateInputs := make(map[string][]property)

	var filteredOutputProps []*schema.Property
	// Provider resources do not have output properties, so there won't be anything to filter.
	if !r.IsProvider {
		filteredOutputProps = filterOutputProperties(r.InputProperties, r.Properties)
	}

	// All resources have an implicit `id` output property, that we must inject into the docs.
	filteredOutputProps = append(filteredOutputProps, &schema.Property{
		Name:    "id",
		Comment: "The provider-assigned unique ID for this managed resource.",
		Type:    schema.StringType,
	})

	for _, lang := range dctx.supportedLanguages {
		inputProps[lang] = mod.getProperties(r.InputProperties, lang, true, false, r.IsProvider)
		outputProps[lang] = mod.getProperties(filteredOutputProps, lang, false, false, r.IsProvider)
		if r.IsProvider {
			continue
		}
		if r.StateInputs != nil {
			stateProps := mod.getProperties(r.StateInputs.Properties, lang, true, false, r.IsProvider)
			for i := 0; i < len(stateProps); i++ {
				id := "state_" + stateProps[i].ID
				stateProps[i].ID = id
				stateProps[i].Link = "#" + id
			}
			stateInputs[lang] = stateProps
		}
	}

	allOptionalInputs := true
	for _, prop := range r.InputProperties {
		// If at least one prop is required, then break.
		if prop.IsRequired() {
			allOptionalInputs = false
			break
		}
	}

	packageDetails := packageDetails{
		Repository: mod.pkg.Repository,
		License:    mod.pkg.License,
		Notes:      mod.pkg.Attribution,
	}

	renderedCtorParams, typedCtorParams := mod.genConstructors(r, allOptionalInputs)

	stateParam := name + "State"

	docInfo := dctx.decomposeDocstring(r.Comment)
	data := resourceDocArgs{
		Header: mod.genResourceHeader(r),

		Tool: mod.tool,

		Comment:            docInfo.description,
		DeprecationMessage: r.DeprecationMessage,
		ExamplesSection:    docInfo.examples,
		ImportDocs:         docInfo.importDetails,

		ConstructorParams:      renderedCtorParams,
		ConstructorParamsTyped: typedCtorParams,

		ConstructorResource: mod.getConstructorResourceInfo(name),
		ArgsRequired:        !allOptionalInputs,

		InputProperties:  inputProps,
		OutputProperties: outputProps,
		LookupParams:     mod.genLookupParams(r, stateParam),
		StateInputs:      stateInputs,
		StateParam:       stateParam,
		NestedTypes:      mod.genNestedTypes(r, true /*resourceType*/),

		Methods: mod.genMethods(r),

		PackageDetails: packageDetails,
	}

	return data
}

func (mod *modContext) getNestedTypes(t schema.Type, types nestedTypeUsageInfo, input bool) {
	switch t := t.(type) {
	case *schema.InputType:
		mod.getNestedTypes(t.ElementType, types, input)
	case *schema.OptionalType:
		mod.getNestedTypes(t.ElementType, types, input)
	case *schema.ArrayType:
		mod.getNestedTypes(t.ElementType, types, input)
	case *schema.MapType:
		mod.getNestedTypes(t.ElementType, types, input)
	case *schema.ObjectType:
		if types.contains(t.Token, input) {
			break
		}

		types.add(t.Token, input)
		for _, p := range t.Properties {
			mod.getNestedTypes(p.Type, types, input)
		}
	case *schema.EnumType:
		types.add(t.Token, false)
	case *schema.UnionType:
		for _, e := range t.ElementTypes {
			mod.getNestedTypes(e, types, input)
		}
	}
}

func (mod *modContext) getTypes(member interface{}, types nestedTypeUsageInfo) {
	glog.V(3).Infoln("getting nested types for module", mod.mod)

	switch t := member.(type) {
	case *schema.ObjectType:
		for _, p := range t.Properties {
			mod.getNestedTypes(p.Type, types, false)
		}
	case *schema.Resource:
		for _, p := range t.Properties {
			mod.getNestedTypes(p.Type, types, false)
		}
		for _, p := range t.InputProperties {
			mod.getNestedTypes(p.Type, types, true)
		}
		for _, m := range t.Methods {
			mod.getTypes(m.Function, types)
		}
	case *schema.Function:
		if t.Inputs != nil {
			mod.getNestedTypes(t.Inputs, types, true)
		}
		if t.Outputs != nil {
			mod.getNestedTypes(t.Outputs, types, false)
		}
	}
}

// getModuleFileName returns the file name to use for a module.
func (mod *modContext) getModuleFileName() string {
	dctx := mod.docGenContext
	if !isKubernetesPackage(mod.pkg) {
		return mod.mod
	}

	// For k8s packages, use the Go-language info to get the file name
	// for the module.
	if override, ok := dctx.goPkgInfo.ModuleToPackage[mod.mod]; ok {
		return override
	}
	return mod.mod
}

<<<<<<< HEAD
func (mod *modContext) gen(fs codegen.Fs) error {
=======
func (mod *modContext) gen(fs fs) error {
	dctx := mod.docGenContext
>>>>>>> c98022fa
	modName := mod.getModuleFileName()

	addFile := func(name, contents string) {
		p := path.Join(modName, name, "_index.md")
		fs.Add(p, []byte(contents))
	}

	// Resources
	for _, r := range mod.resources {
		data := mod.genResource(r)

		title := resourceName(r)
		buffer := &bytes.Buffer{}

		err := dctx.templates.ExecuteTemplate(buffer, "resource.tmpl", data)
		if err != nil {
			return err
		}

		addFile(strings.ToLower(title), buffer.String())
	}

	// Functions
	for _, f := range mod.functions {
		data := mod.genFunction(f)

		buffer := &bytes.Buffer{}
		err := dctx.templates.ExecuteTemplate(buffer, "function.tmpl", data)
		if err != nil {
			return err
		}

		addFile(strings.ToLower(tokenToName(f.Token)), buffer.String())
	}

	// Generate the index files.
	idxData := mod.genIndex()
	buffer := &bytes.Buffer{}
	err := dctx.templates.ExecuteTemplate(buffer, "index.tmpl", idxData)
	if err != nil {
		return err
	}

	fs.Add(path.Join(modName, "_index.md"), []byte(buffer.String()))
	return nil
}

// indexEntry represents an individual entry on an index page.
type indexEntry struct {
	Link        string
	DisplayName string
}

// indexData represents the index file data to be rendered as _index.md.
type indexData struct {
	Tool string

	Title              string
	TitleTag           string
	PackageDescription string

	Functions      []indexEntry
	Resources      []indexEntry
	Modules        []indexEntry
	PackageDetails packageDetails
}

// indexEntrySorter implements the sort.Interface for sorting
// a slice of indexEntry struct types.
type indexEntrySorter struct {
	entries []indexEntry
}

// Len is part of sort.Interface. Returns the length of the
// entries slice.
func (s *indexEntrySorter) Len() int {
	return len(s.entries)
}

// Swap is part of sort.Interface.
func (s *indexEntrySorter) Swap(i, j int) {
	s.entries[i], s.entries[j] = s.entries[j], s.entries[i]
}

// Less is part of sort.Interface. It sorts the entries by their
// display name in an ascending order.
func (s *indexEntrySorter) Less(i, j int) bool {
	return s.entries[i].DisplayName < s.entries[j].DisplayName
}

func sortIndexEntries(entries []indexEntry) {
	if len(entries) == 0 {
		return
	}

	sorter := &indexEntrySorter{
		entries: entries,
	}

	sort.Sort(sorter)
}

// genIndex emits an _index.md file for the module.
func (mod *modContext) genIndex() indexData {
	glog.V(4).Infoln("genIndex for", mod.mod)
	modules := make([]indexEntry, 0, len(mod.children))
	resources := make([]indexEntry, 0, len(mod.resources))
	functions := make([]indexEntry, 0, len(mod.functions))

	modName := mod.getModuleFileName()
	title := modName

	// An empty string indicates that this is the root module.
	if title == "" {
		if mod.pkg.DisplayName != "" {
			title = mod.pkg.DisplayName
		} else {
			title = getPackageDisplayName(mod.pkg.Name)
		}
	}

	// If there are submodules, list them.
	for _, mod := range mod.children {
		modName := mod.getModuleFileName()
		displayName := modFilenameToDisplayName(modName)
		modules = append(modules, indexEntry{
			Link:        getModuleLink(displayName),
			DisplayName: displayName,
		})
	}
	sortIndexEntries(modules)

	// If there are resources in the root, list them.
	for _, r := range mod.resources {
		name := resourceName(r)
		resources = append(resources, indexEntry{
			Link:        getResourceLink(name),
			DisplayName: name,
		})
	}
	sortIndexEntries(resources)

	// If there are functions in the root, list them.
	for _, f := range mod.functions {
		name := tokenToName(f.Token)
		functions = append(functions, indexEntry{
			Link:        getFunctionLink(name),
			DisplayName: strings.Title(name),
		})
	}
	sortIndexEntries(functions)

	version := ""
	if mod.pkg.Version != nil {
		version = mod.pkg.Version.String()
	}

	packageDetails := packageDetails{
		Repository: mod.pkg.Repository,
		License:    mod.pkg.License,
		Notes:      mod.pkg.Attribution,
		Version:    version,
	}

	var titleTag string
	var packageDescription string
	// The same index.tmpl template is used for both top level package and module pages, if modules not present,
	// assume top level package index page when formatting title tags otherwise, if contains modules, assume modules
	// top level page when generating title tags.
	if len(modules) > 0 {
		titleTag = fmt.Sprintf("%s Package", getPackageDisplayName(title))
	} else {
		titleTag = fmt.Sprintf("%s.%s", mod.pkg.Name, title)
		packageDescription = fmt.Sprintf("Explore the resources and functions of the %s.%s module.", mod.pkg.Name, title)
	}

	data := indexData{
		Tool:               mod.tool,
		PackageDescription: packageDescription,
		Title:              title,
		TitleTag:           titleTag,
		Resources:          resources,
		Functions:          functions,
		Modules:            modules,
		PackageDetails:     packageDetails,
	}

	// If this is the root module, write out the package description.
	if mod.mod == "" {
		data.PackageDescription = mod.pkg.Description
	}

	return data
}

// getPackageDisplayName uses the title lookup map to look for a
// display name for the given title.
func getPackageDisplayName(title string) string {
	// If title not found in titleLookup map, default back to title given.
	if val, ok := titleLookup(title); ok {
		return val
	}
	return title
}

func (dctx *docGenContext) getMod(
	pkg *schema.Package,
	token string,
	tokenPkg *schema.Package,
	modules map[string]*modContext,
	tool string,
	add bool) *modContext {

	modName := pkg.TokenToModule(token)
	mod, ok := modules[modName]
	if !ok {
		mod = &modContext{
			pkg:           pkg,
			mod:           modName,
			tool:          tool,
			docGenContext: dctx,
		}

		if modName != "" && tokenPkg == pkg {
			parentName := path.Dir(modName)
			// If the parent name is blank, it means this is the package-level.
			if parentName == "." || parentName == "" {
				parentName = ":index:"
			} else {
				parentName = ":" + parentName + ":"
			}
			parent := dctx.getMod(pkg, parentName, tokenPkg, modules, tool, add)
			if add {
				parent.children = append(parent.children, mod)
			}
		}

		// Save the module only if we're adding and it's for the current package.
		// This way, modules for external packages are not saved.
		if add && tokenPkg == pkg {
			modules[modName] = mod
		}
	}
	return mod
}

func (dctx *docGenContext) generateModulesFromSchemaPackage(tool string, pkg *schema.Package) map[string]*modContext {
	// Group resources, types, and functions into modules.
	modules := map[string]*modContext{}

	// Decode language-specific info.
	if err := pkg.ImportLanguages(map[string]schema.Language{
		"go":     go_gen.Importer,
		"python": python.Importer,
		"csharp": dotnet.Importer,
		"nodejs": nodejs.Importer,
	}); err != nil {
		panic(err)
	}
	dctx.goPkgInfo, _ = pkg.Language["go"].(go_gen.GoPackageInfo)
	dctx.csharpPkgInfo, _ = pkg.Language["csharp"].(dotnet.CSharpPackageInfo)
	dctx.nodePkgInfo, _ = pkg.Language["nodejs"].(nodejs.NodePackageInfo)
	dctx.pythonPkgInfo, _ = pkg.Language["python"].(python.PackageInfo)

	goLangHelper := dctx.getLanguageDocHelper("go").(*go_gen.DocLanguageHelper)
	// Generate the Go package map info now, so we can use that to get the type string
	// names later.
	goLangHelper.GeneratePackagesMap(pkg, tool, dctx.goPkgInfo)

	csharpLangHelper := dctx.getLanguageDocHelper("csharp").(*dotnet.DocLanguageHelper)
	csharpLangHelper.Namespaces = dctx.csharpPkgInfo.Namespaces

	visitObjects := func(r *schema.Resource) {
		visitObjectTypes(r.InputProperties, func(t schema.Type) {
			switch T := t.(type) {
			case *schema.ObjectType:
				dctx.getMod(pkg, T.Token, T.Package, modules, tool, true).details(T).inputType = true
			}
		})
		if r.StateInputs != nil {
			visitObjectTypes(r.StateInputs.Properties, func(t schema.Type) {
				switch T := t.(type) {
				case *schema.ObjectType:
					dctx.getMod(pkg, T.Token, T.Package, modules, tool, true).details(T).inputType = true
				}
			})
		}
	}

	scanResource := func(r *schema.Resource) {
		mod := dctx.getMod(pkg, r.Token, r.Package, modules, tool, true)
		mod.resources = append(mod.resources, r)
		visitObjects(r)
	}

	scanK8SResource := func(r *schema.Resource) {
		mod := getKubernetesMod(pkg, r.Token, modules, tool)
		mod.resources = append(mod.resources, r)
		visitObjects(r)
	}

	glog.V(3).Infoln("scanning resources")
	if isKubernetesPackage(pkg) {
		scanK8SResource(pkg.Provider)
		for _, r := range pkg.Resources {
			scanK8SResource(r)
		}
	} else {
		scanResource(pkg.Provider)
		for _, r := range pkg.Resources {
			scanResource(r)
		}
	}
	glog.V(3).Infoln("done scanning resources")

	for _, f := range pkg.Functions {
		if !f.IsMethod {
			mod := dctx.getMod(pkg, f.Token, f.Package, modules, tool, true)
			mod.functions = append(mod.functions, f)
		}
	}

	// Find nested types.
	for _, t := range pkg.Types {
		switch typ := t.(type) {
		case *schema.ObjectType:
			mod := dctx.getMod(pkg, typ.Token, typ.Package, modules, tool, false)
			if mod.details(typ).inputType {
				mod.inputTypes = append(mod.inputTypes, typ)
			}
		}
	}

	return modules
}

func (dctx *docGenContext) initialize(tool string, pkg *schema.Package) {
	dctx.templates = template.New("").Funcs(template.FuncMap{
		"htmlSafe": func(html string) template.HTML {
			// Markdown fragments in the templates need to be rendered as-is,
			// so that html/template package doesn't try to inject data into it,
			// which will most certainly fail.
			// nolint gosec
			return template.HTML(html)
		},
	})

	defer glog.Flush()

	if _, err := dctx.templates.ParseFS(packagedTemplates, "templates/*.tmpl"); err != nil {
		glog.Fatalf("initializing templates: %v", err)
	}

	// Generate the modules from the schema, and for every module
	// run the generator functions to generate markdown files.
	dctx.setModules(dctx.generateModulesFromSchemaPackage(tool, pkg))
}

func (dctx *docGenContext) generatePackage(tool string, pkg *schema.Package) (map[string][]byte, error) {
	if dctx.modules() == nil {
		return nil, errors.New("must call Initialize before generating the docs package")
	}

	defer glog.Flush()

	glog.V(3).Infoln("generating package docs now...")
<<<<<<< HEAD
	files := codegen.NewFs()
=======
	files := fs{}
	modules := []string{}
	modMap := dctx.modules()
	for k := range modMap {
		modules = append(modules, k)
	}
	sort.Strings(modules)
>>>>>>> c98022fa
	for _, mod := range modules {
		if err := modMap[mod].gen(files); err != nil {
			return nil, err
		}
	}

	return files, nil
}

// GeneratePackageTree returns a navigable structure starting from the top-most module.
func (dctx *docGenContext) generatePackageTree() ([]PackageTreeItem, error) {
	if dctx.modules() == nil {
		return nil, errors.New("must call Initialize before generating the docs package")
	}

	defer glog.Flush()

	var packageTree []PackageTreeItem
	// "" indicates the top-most module.
	if rootMod, ok := dctx.modules()[""]; ok {
		tree, err := generatePackageTree(*rootMod)
		if err != nil {
			glog.Errorf("Error generating the package tree for package: %v", err)
		}

		packageTree = tree
	} else {
		glog.Error("A root module entry was not found for the package. Cannot generate the package tree...")
	}

	return packageTree, nil
}

func visitObjectTypes(properties []*schema.Property, visitor func(t schema.Type)) {
	codegen.VisitTypeClosure(properties, func(t schema.Type) {
		switch st := t.(type) {
		case *schema.EnumType, *schema.ObjectType, *schema.ResourceType:
			visitor(st)
		}
	})
}

// Export a default static context so as not to break external
// consumers of this API; prefer *WithContext API internally to ensure
// tests can run in parallel.
var defaultContext = newDocGenContext()

func Initialize(tool string, pkg *schema.Package) {
	defaultContext.initialize(tool, pkg)
}

// GeneratePackage generates docs for each resource given the Pulumi
// schema. The returned map contains the filename with path as the key
// and the contents as its value.
func GeneratePackage(tool string, pkg *schema.Package) (map[string][]byte, error) {
	return defaultContext.generatePackage(tool, pkg)
}

// GeneratePackageTree returns a navigable structure starting from the top-most module.
func GeneratePackageTree() ([]PackageTreeItem, error) {
	return defaultContext.generatePackageTree()
}<|MERGE_RESOLUTION|>--- conflicted
+++ resolved
@@ -1585,12 +1585,8 @@
 	return mod.mod
 }
 
-<<<<<<< HEAD
 func (mod *modContext) gen(fs codegen.Fs) error {
-=======
-func (mod *modContext) gen(fs fs) error {
 	dctx := mod.docGenContext
->>>>>>> c98022fa
 	modName := mod.getModuleFileName()
 
 	addFile := func(name, contents string) {
@@ -1957,17 +1953,13 @@
 	defer glog.Flush()
 
 	glog.V(3).Infoln("generating package docs now...")
-<<<<<<< HEAD
 	files := codegen.NewFs()
-=======
-	files := fs{}
 	modules := []string{}
 	modMap := dctx.modules()
 	for k := range modMap {
 		modules = append(modules, k)
 	}
 	sort.Strings(modules)
->>>>>>> c98022fa
 	for _, mod := range modules {
 		if err := modMap[mod].gen(files); err != nil {
 			return nil, err
